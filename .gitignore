<<<<<<< HEAD
/target
/metadata

# Logs
www/logs
www/*.log
www/npm-debug.log*
www/yarn-debug.log*
www/yarn-error.log*
www/pnpm-debug.log*
www/lerna-debug.log*

www/node_modules
www/dist
www/dist-ssr
www/*.local

# Editor directories and files
.vscode/*
!.vscode/extensions.json
.idea
.DS_Store
*.suo
*.ntvs*
*.njsproj
*.sln
*.sw?
=======
/target
>>>>>>> 55c6fbfd
<|MERGE_RESOLUTION|>--- conflicted
+++ resolved
@@ -1,5 +1,5 @@
-<<<<<<< HEAD
 /target
+
 /metadata
 
 # Logs
@@ -10,7 +10,6 @@
 www/yarn-error.log*
 www/pnpm-debug.log*
 www/lerna-debug.log*
-
 www/node_modules
 www/dist
 www/dist-ssr
@@ -25,7 +24,4 @@
 *.ntvs*
 *.njsproj
 *.sln
-*.sw?
-=======
-/target
->>>>>>> 55c6fbfd
+*.sw?